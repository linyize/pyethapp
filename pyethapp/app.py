--- conflicted
+++ resolved
@@ -18,11 +18,8 @@
 import config as konfig
 from db_service import DBService
 from jsonrpc import JSONRPCServer
-<<<<<<< HEAD
 from pow_service import PoWService
-=======
 from accounts import AccountsService
->>>>>>> 8ac9c28e
 from pyethapp import __version__
 import utils
 
@@ -30,13 +27,8 @@
 log = slogging.get_logger('app')
 
 
-<<<<<<< HEAD
-services = [PoWService, DBService, NodeDiscovery, PeerManager, ChainService, JSONRPCServer, Console]
-=======
-services = [DBService, AccountsService, NodeDiscovery, PeerManager, ChainService,
+services = [PoWService, DBService, AccountsService, NodeDiscovery, PeerManager, ChainService,
             JSONRPCServer, Console]
->>>>>>> 8ac9c28e
-services += utils.load_contrib_services()
 
 
 class EthApp(BaseApp):
