from __future__ import print_function
from devp2p.service import BaseService
from ethereum.slogging import get_logger
from ethereum.messages import apply_transaction
from ethereum.tools import tester
from ethereum import transactions
from ethereum import abi, utils
from ethereum.hybrid_casper import casper_utils

log = get_logger('validator')

class ValidatorService(BaseService):

    name = 'validator'
    default_config = dict(validator=dict(
        validating=False,
        privkey='',
        deposit_size=0
    ))

    def __init__(self, app):
        super(ValidatorService, self).__init__(app)

        self.config = app.config

        self.chainservice = app.services.chain
        self.chain = self.chainservice.chain
        self.valcode_tx = None
        self.deposit_tx = None
        self.valcode_addr = None
        self.has_broadcasted_deposit = False
        self.votes = dict()
        self.latest_target_epoch = -1
        self.latest_source_epoch = -1
        self.epoch_length = self.chain.env.config['EPOCH_LENGTH']
        # self.chain.time = lambda: int(time.time())

        if app.config['validate']:
            self.coinbase = app.services.accounts.find(app.config['validate'][0])
            self.validating = True
        else:
            self.validating = False

        app.services.chain.on_new_head_cbs.append(self.on_new_head)

    def on_new_head(self, block):
        if not self.validating:
            return
        if self.app.services.chain.is_syncing:
            return
        self.update()

    def broadcast_deposit(self):
        if not self.valcode_tx or not self.deposit_tx:
            nonce = self.chain.state.get_nonce(self.coinbase.address)
            # Generate transactions
            valcode_tx = self.mk_validation_code_tx(nonce)
            valcode_addr = utils.mk_contract_address(self.coinbase.address, nonce)
            deposit_tx = self.mk_deposit_tx(5000 * 10**18, valcode_addr, nonce+1)
            # Verify the transactions pass
            temp_state = self.chain.state.ephemeral_clone()
            valcode_success, o1 = apply_transaction(temp_state, valcode_tx)
            deposit_success, o2 = apply_transaction(temp_state, deposit_tx)
            self.valcode_tx = valcode_tx
            log.info('Valcode Tx generated: {}'.format(str(valcode_tx)))
            self.valcode_addr = valcode_addr
            self.deposit_tx = deposit_tx
            log.info('Deposit Tx generated: {}'.format(str(deposit_tx)))
        self.chainservice.broadcast_transaction(valcode_tx)

    def broadcast_logout(self, login_logout_flag):
        epoch = self.chain.state.block_number // self.epoch_length
        # Generage the message
        logout_msg = casper_utils.mk_logout(self.get_validator_index(self.chain.state),
                                            epoch, self.coinbase.privkey)
        # Generate transactions
        logout_tx = self.mk_logout_tx(logout_msg)
        # Verify the transactions pass
        temp_state = self.chain.state.ephemeral_clone()
        logout_success, o1 = apply_transaction(temp_state, logout_tx)
        if not logout_success:
            raise Exception('Valcode tx or deposit tx failed')
        log.info('Login/logout Tx generated: {}'.format(str(logout_tx)))
        self.chainservice.broadcast_transaction(logout_tx)

    def update(self):
        if not self.valcode_tx or not self.deposit_tx:
            self.broadcast_deposit()
        if not self.has_broadcasted_deposit and self.chain.state.get_code(self.valcode_addr):
            log.info('Found code!')
            self.chainservice.broadcast_transaction(self.deposit_tx)
            self.has_broadcasted_deposit = True
        log.info('Validator index: {}'.format(self.get_validator_index(self.chain.state)))

        casper = tester.ABIContract(tester.State(self.chain.state.ephemeral_clone()), casper_utils.casper_abi,
                                    self.chain.casper_address)
        try:
            log.info('&&& '.format())
            log.info('Vote percent: {} - Deposits: {} - Recommended Source: {} - Current Epoch: {}'
                     .format(casper.get_main_hash_voted_frac(), casper.get_total_curdyn_deposits(),
                             casper.get_recommended_source_epoch(), casper.get_current_epoch()))
            is_justified = casper.get_votes__is_justified(casper.get_current_epoch())
            is_finalized = casper.get_votes__is_finalized(casper.get_current_epoch()-1)
            if is_justified:
                log.info('Justified epoch: {}'.format(casper.get_current_epoch()))
            if is_finalized:
                log.info('Finalized epoch: {}'.format(casper.get_current_epoch()-1))
        except:
            log.info('&&& Vote frac failed')

        # Vote
        # Generate vote messages and broadcast if possible
        vote_msg = self.generate_vote_message()
        if vote_msg:
            vote_tx = self.mk_vote_tx(vote_msg)
            self.chainservice.broadcast_transaction(vote_tx)
            log.info('Sent vote! Tx: {}'.format(str(vote_tx)))

<<<<<<< HEAD
    def get_recommended_casper_msg_contents(self, casper, validator_index):
        current_epoch = casper.get_current_epoch()
        if current_epoch == 0:
            return None, None, None
        # NOTE: Using `epoch_blockhash` because currently calls to `blockhash` within contracts
        # in the ephemeral state are off by one, so we can't use `get_recommended_target_hash()` :(
        target_hash = self.epoch_blockhash(current_epoch)
        source_epoch = casper.get_recommended_source_epoch()
        return target_hash, current_epoch, source_epoch

    def epoch_blockhash(self, epoch):
=======
    def get_recommended_casper_msg_contents(self, state, casper, validator_index):
        current_epoch = casper.get_current_epoch()
        if current_epoch == 0:
            return None, None, None
        return \
            casper.get_recommended_target_hash(), casper.get_current_epoch(), \
            casper.get_recommended_source_epoch()

    def epoch_blockhash(self, state, epoch):
>>>>>>> 315c815b
        if epoch == 0:
            return b'\x00' * 32
        return self.chain.get_block_by_number(epoch*self.epoch_length-1).hash

    def is_logged_in(self, casper, target_epoch, validator_index):
        start_dynasty = casper.get_validators__start_dynasty(validator_index)
        end_dynasty = casper.get_validators__end_dynasty(validator_index)
        current_dynasty = casper.get_dynasty_in_epoch(target_epoch)
        past_dynasty = current_dynasty - 1
        in_current_dynasty = ((start_dynasty <= current_dynasty) and (current_dynasty < end_dynasty))
        in_prev_dynasty = ((start_dynasty <= past_dynasty) and (past_dynasty < end_dynasty))
        if not (in_current_dynasty or in_prev_dynasty):
            return False
        return True

    def generate_vote_message(self):
        state = self.chain.state.ephemeral_clone()
        epoch = state.block_number // self.epoch_length
        # TODO: Add logic which waits until a specific blockheight before submitting vote, something like:
        # if state.block_number % self.epoch_length < 1:
        #     return None
        # NO_DBL_VOTE: Don't vote if we have already
        if epoch in self.votes:
            return None
        # Create a Casper contract which we can use to get related values
        casper = tester.ABIContract(tester.State(state), casper_utils.casper_abi, self.chain.casper_address)
        # Get the ancestry hash and source ancestry hash
        validator_index = self.get_validator_index(state)
        target_hash, epoch, source_epoch = self.get_recommended_casper_msg_contents(casper, validator_index)
        if target_hash is None:
            return None
        # Prevent NO_SURROUND slash
        if epoch < self.latest_target_epoch or source_epoch < self.latest_source_epoch:
            return None
        # Verify that we are either in the current dynasty or prev dynasty --     assert in_current_dynasty or in_prev_dynasty
        if not self.is_logged_in(casper, epoch, validator_index):
            log.info('Validator not logged in yet!')
            return None
        vote_msg = casper_utils.mk_vote(validator_index, target_hash, epoch, source_epoch, self.coinbase.privkey)
        # Save the vote message we generated
        self.votes[epoch] = vote_msg
        self.latest_target_epoch = epoch
        self.latest_source_epoch = source_epoch
        log.info('Vote submitted: validator %d - epoch %d - source_epoch %d - hash %s' %
                 (self.get_validator_index(state), epoch, source_epoch, utils.encode_hex(target_hash)))
        return vote_msg

    def get_validator_index(self, state):
        t = tester.State(state.ephemeral_clone())
        casper = tester.ABIContract(t, casper_utils.casper_abi, self.chain.casper_address)
        if self.valcode_addr is None:
            raise Exception('Valcode address not set')
        try:
            return casper.get_validator_indexes(self.coinbase.address)
        except tester.TransactionFailed:
            return None

    def mk_transaction(self, to=b'\x00' * 20, value=0, data=b'',
                       gasprice=tester.GASPRICE, startgas=tester.STARTGAS, nonce=None):
        if nonce is None:
            nonce = self.chain.state.get_nonce(self.coinbase.address)
        tx = transactions.Transaction(nonce, gasprice, startgas, to, value, data)
        self.coinbase.sign_tx(tx)
        return tx

    def mk_validation_code_tx(self, nonce):
        valcode_tx = self.mk_transaction('', 0, casper_utils.mk_validation_code(self.coinbase.address), nonce=nonce)
        return valcode_tx

    def mk_deposit_tx(self, value, valcode_addr, nonce):
        casper_ct = abi.ContractTranslator(casper_utils.casper_abi)
        deposit_func = casper_ct.encode('deposit', [valcode_addr, self.coinbase.address])
        deposit_tx = self.mk_transaction(self.chain.casper_address, value, deposit_func, nonce=nonce)
        return deposit_tx

    def mk_logout_tx(self, login_logout_msg):
        casper_ct = abi.ContractTranslator(casper_utils.casper_abi)
        logout_func = casper_ct.encode('logout', [login_logout_msg])
        logout_tx = self.mk_transaction(self.chain.casper_address, data=logout_func)
        return logout_tx

    def mk_vote_tx(self, vote_msg):
        casper_ct = abi.ContractTranslator(casper_utils.casper_abi)
        vote_func = casper_ct.encode('vote', [vote_msg])
        vote_tx = self.mk_transaction(to=self.chain.casper_address, value=0, startgas=1000000, data=vote_func)
        return vote_tx<|MERGE_RESOLUTION|>--- conflicted
+++ resolved
@@ -116,7 +116,6 @@
             self.chainservice.broadcast_transaction(vote_tx)
             log.info('Sent vote! Tx: {}'.format(str(vote_tx)))
 
-<<<<<<< HEAD
     def get_recommended_casper_msg_contents(self, casper, validator_index):
         current_epoch = casper.get_current_epoch()
         if current_epoch == 0:
@@ -128,17 +127,6 @@
         return target_hash, current_epoch, source_epoch
 
     def epoch_blockhash(self, epoch):
-=======
-    def get_recommended_casper_msg_contents(self, state, casper, validator_index):
-        current_epoch = casper.get_current_epoch()
-        if current_epoch == 0:
-            return None, None, None
-        return \
-            casper.get_recommended_target_hash(), casper.get_current_epoch(), \
-            casper.get_recommended_source_epoch()
-
-    def epoch_blockhash(self, state, epoch):
->>>>>>> 315c815b
         if epoch == 0:
             return b'\x00' * 32
         return self.chain.get_block_by_number(epoch*self.epoch_length-1).hash
